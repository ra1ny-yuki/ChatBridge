# -*- coding: UTF-8 -*-
import os
import json
import time
import asyncio
import threading
import ChatBridge_client
import traceback
<<<<<<< HEAD
from ChatBridgeLibrary.ChatBridge_lib import printLog
from googletrans import Translator
=======
import discord
from ChatBridgeLibrary import ChatBridge_lib as lib
from ChatBridgeLibrary import ChatBridge_utils as utils
from googletrans import Translator
from discord.ext import commands
>>>>>>> 3b1e2c9c

DiscordConfigFile = 'ChatBridge_discord.json'
ClientConfigFile = 'ChatBridge_client.json'
LogFile = 'ChatBridge_discord.log'
RetryTime = 3 # second
<<<<<<< HEAD
=======
EmbedIcon = 'https://cdn.discordapp.com/emojis/566212479487836160.png'
>>>>>>> 3b1e2c9c
translator = Translator()

class DiscordConfig():
	def __init__(self, configFile):
		js = json.load(open(configFile, 'r'))
		self.token = js['bot_token']
		self.channel = js['channel_id']
		self.commandPrefix = js['command_prefix']
<<<<<<< HEAD
		log('[Discord] Bot Token = ' + self.token)
		log('[Discord] Channel ID = ' + str(self.channel))

class DiscordClient(discord.Client):
=======
		self.clientToQueryStats = js['client_to_query_stats']
		self.clientToQueryOnline = js['client_to_query_online']
		DiscordBot.log('Bot Token = ' + self.token)
		DiscordBot.log('Channel ID = ' + str(self.channel))
		DiscordBot.log('Command Prefix = ' + self.commandPrefix)
		DiscordBot.log('Client to Query !!stats = ' + self.clientToQueryStats)
		DiscordBot.log('Client to Query !!online = ' + self.clientToQueryOnline)

class DiscordBot(commands.Bot):
>>>>>>> 3b1e2c9c
	messages = []
	def __init__(self, configFile):
		self.config = DiscordConfig(configFile)
		super(DiscordBot, self).__init__(self.config.commandPrefix)

	def startRunning(self):
		self.log('Starting the bot')
		self.run(self.config.token)

	async def listeningMessage(self):
		channel = self.get_channel(self.config.channel)
		try:
			while True:
				if len(self.messages) == 0:
<<<<<<< HEAD
					await asyncio.sleep(0.1)
					continue
				msg = self.messages.pop(0)
				await channel.send(self.formatMessageToDiscord(msg))
				translation = translator.translate(msg, dest='en')
				if translation.src == 'en':
					continue
				await channel.send(self.formatMessageToDiscord(translation.text + ' [en]'))
		except:
			s = traceback.format_exc()
			print(s)
			log(s)
			await self.close()
=======
					await asyncio.sleep(0.05)
					continue
				messageData = self.messages.pop(0)
				if type(messageData) == dict: # chat message
					self.log('Processing chat message ' + utils.messageData_to_string(messageData))
					for message in utils.messageData_to_strings(messageData):
						translation = translator.translate(messageData['message'], dest='en')
						dest = 'en'
						if translation.src != dest:
							message += '   | [{} -> {}] {}'.format(translation.src, dest, translation.text)
						await channel.send(self.formatMessageToDiscord(message))
				elif type(messageData) == discord.Embed: # embed
					await channel.send(embed=messageData)
				elif type(messageData) == str:
					await channel.send(self.formatMessageToDiscord(messageData))
				else:
					self.log('Unkown messageData type {}'.format(type(messageData)))
		except:
			s = traceback.format_exc()
			print(s)
			self.log(s)
			await self.close()

	async def on_ready(self):
		self.log(f'Logged in as {self.user}')
		await self.listeningMessage()
>>>>>>> 3b1e2c9c

	async def on_message(self, message):
		if message.author == self.user or message.channel.id != self.config.channel:
			return
		if message.content.startswith(self.config.commandPrefix):
<<<<<<< HEAD
			await self.processCommand(message)
			return
		log(f"{message.channel}: {message.author}: {message.author.name}: {message.content}")
		global chatClient
		for line in message.content.splitlines():
			chatClient.sendMessage(self.formatMessageToMinecraft(message.author.name, line))
			await asyncio.sleep(0.1)

	async def processCommand(self, message):
		cmd = message.content.splitlines()[0][len(self.config.commandPrefix):]
		if (cmd == 'ping'):
			await message.channel.send('pong')

	def addMessage(self, msg):
		log('Adding message "' + msg + '" to Discord Bot')
		self.messages.append(msg)
=======
			await super(DiscordBot, self).on_message(message)
			return
		self.log(f"{message.channel}: {message.author}: {message.author.name}: {message.content}")
		global chatClient
		chatClient.sendChatMessage(message.author.name, message.content)

	def addChatMessage(self, messageData):
		self.log('Adding message "' + utils.messageData_to_string(messageData) + '" to Discord Bot')
		self.messages.append(messageData)

	def addMessage(self, message):
		self.messages.append(message)

	def addResult(self, title, message, name):
		message.replace('    ', ' ')
		self.log('Adding result "' + str((title, message)) + '" to Discord Bot')
		msg = ''
		lines = message.splitlines(keepends=True)
		length = 0
		for i in range(len(lines)):
			msg += self.formatMessageToDiscord(lines[i])
			length += len(lines[i])
			if i == len(lines) - 1 or length + len(lines[i + 1]) > 2048:
				embed = discord.Embed(
					title=title,
					description=msg,
					color=discord.Colour.blue()
				)
				embed.set_author(name=name, icon_url=EmbedIcon)
				self.messages.append(embed)
				msg = ''
				length = 0
>>>>>>> 3b1e2c9c

	@staticmethod
	def formatMessageToDiscord(msg):
		ret = msg
		for c in ['\\', '`', '*', '_', '<', '>', '@']:
			ret = ret.replace(c, '\\' + c)
		return ret

	@staticmethod
	def log(msg):
		msg = time.strftime('[%Y-%m-%d %H:%M:%S]', time.localtime(time.time())) + ' [Discord] ' + msg
		print(msg)
		utils.printLog(msg, LogFile)

def createDiscordBot():
	global discordBot
	discordBot = DiscordBot(DiscordConfigFile)

createDiscordBot()

@discordBot.command()
async def ping(ctx):
	await ctx.send('pong!!')

@discordBot.command()
async def online(ctx):
	command = '!!online'
	global chatClient
	if chatClient.isOnline:
		client = discordBot.config.clientToQueryOnline
		discordBot.log('Sending command "{}" to client {}'.format(command, client))
		chatClient.send_command_query(client, command)
	else:
		await ctx.send('ChatBridge client is offline')

StatsCommandHelpMessage = '''> `!!stats <classification> <target> [<-bot>] [<-all>]`
> add `-bot` to list bots
> add `-all` to list every player
> example:
> `!!stats used diamond_pickaxe`
> `!!stats custom time_since_rest -bot`
'''
@discordBot.command()
async def stats(ctx, *args):
	command = '!!stats rank ' + ' '.join(args)
	if len(args) == 0 or len(args) - int(command.find('-bot') != -1) - int(command.find('-all') != -1) != 2:
		await ctx.send(StatsCommandHelpMessage)
		return
	global chatClient
	if chatClient.isOnline:
		client = discordBot.config.clientToQueryStats
		discordBot.log('Sending command "{}" to client {}'.format(command, client))
		chatClient.send_command_query(client, command)
	else:
		await ctx.send('ChatBridge client is offline')


class ChatClient(ChatBridge_client.ChatClient):
	def __init__(self, clientConfigFile):
		super(ChatClient, self).__init__(clientConfigFile, LogFile, ChatBridge_client.Mode.Discord)

	def on_recieve_message(self, data):
		global discordBot
<<<<<<< HEAD
		discordBot.addMessage(msg)
		self.lastMessageReceivedTime = time.time()

	def start(self):
		self.lastMessageReceivedTime = time.time()
		super(ChatClient, self).start(None)

	def getLastMessageReceivedTime(self):
		return self.lastMessageReceivedTime
=======
		discordBot.addChatMessage(data)
>>>>>>> 3b1e2c9c

	def on_recieve_command(self, data):
		result = data['result']
		if not result['responded']:
			return
		if data['command'].startswith('!!stats '):
			result_type = result['type']
			if result_type == 0:
				discordBot.addResult(result['stats_name'], result['result'], 'Stats Rank')
			elif result_type == 1:
				discordBot.addMessage('Stats not found')
			elif result_type == 2:
				discordBot.addMessage('StatsHelper plugin not loaded')
		elif data['command'] == '!!online':
			result_type = result['type']
			if result_type == 0:
				discordBot.addResult('Player list', result['result'], 'Online Proxy')
			elif result_type == 1:
				discordBot.addMessage('Online list query failed')
			elif result_type == 2:
				discordBot.addMessage('Rcon is not working')


def ChatBridge_guardian():
	global chatClient
	chatClient = ChatClient(ClientConfigFile)
	try:
		while True:
			if chatClient.isOnline() == False:
				chatClient.start()
			time.sleep(RetryTime)
	except (KeyboardInterrupt, SystemExit):
		chatClient.stop()
		exit(1)


print('[ChatBridge] Discord Config File = ' + DiscordConfigFile)
print('[ChatBridge] ChatBridge Client Config File = ' + ClientConfigFile)
if not os.path.isfile(DiscordConfigFile) or not os.path.isfile(ClientConfigFile):
	print('[ChatBridge] Config File missing, exiting')
	exit(1)

thread = threading.Thread(target=ChatBridge_guardian, args=())
thread.setDaemon(True)
thread.start()

threshold = 0
last_time = time.time()
while True:
	threshold = threshold + RetryTime * 3 - (time.time() - last_time)
	if threshold < 0:
		threshold = 0
	last_time = time.time()
	if threshold >= RetryTime * 30:
		print('I have tried my best ...')
		break
	try:
		discordBot.startRunning()
	except (KeyboardInterrupt, SystemExit):
		chatClient.stop()
		break
	except:
		print(traceback.format_exc())
	time.sleep(RetryTime)
#	discordBot = DiscordBot(DiscordConfigFile)


print('Bye~')<|MERGE_RESOLUTION|>--- conflicted
+++ resolved
@@ -6,25 +6,17 @@
 import threading
 import ChatBridge_client
 import traceback
-<<<<<<< HEAD
-from ChatBridgeLibrary.ChatBridge_lib import printLog
-from googletrans import Translator
-=======
 import discord
 from ChatBridgeLibrary import ChatBridge_lib as lib
 from ChatBridgeLibrary import ChatBridge_utils as utils
 from googletrans import Translator
 from discord.ext import commands
->>>>>>> 3b1e2c9c
 
 DiscordConfigFile = 'ChatBridge_discord.json'
 ClientConfigFile = 'ChatBridge_client.json'
 LogFile = 'ChatBridge_discord.log'
 RetryTime = 3 # second
-<<<<<<< HEAD
-=======
 EmbedIcon = 'https://cdn.discordapp.com/emojis/566212479487836160.png'
->>>>>>> 3b1e2c9c
 translator = Translator()
 
 class DiscordConfig():
@@ -33,12 +25,6 @@
 		self.token = js['bot_token']
 		self.channel = js['channel_id']
 		self.commandPrefix = js['command_prefix']
-<<<<<<< HEAD
-		log('[Discord] Bot Token = ' + self.token)
-		log('[Discord] Channel ID = ' + str(self.channel))
-
-class DiscordClient(discord.Client):
-=======
 		self.clientToQueryStats = js['client_to_query_stats']
 		self.clientToQueryOnline = js['client_to_query_online']
 		DiscordBot.log('Bot Token = ' + self.token)
@@ -48,7 +34,6 @@
 		DiscordBot.log('Client to Query !!online = ' + self.clientToQueryOnline)
 
 class DiscordBot(commands.Bot):
->>>>>>> 3b1e2c9c
 	messages = []
 	def __init__(self, configFile):
 		self.config = DiscordConfig(configFile)
@@ -63,21 +48,6 @@
 		try:
 			while True:
 				if len(self.messages) == 0:
-<<<<<<< HEAD
-					await asyncio.sleep(0.1)
-					continue
-				msg = self.messages.pop(0)
-				await channel.send(self.formatMessageToDiscord(msg))
-				translation = translator.translate(msg, dest='en')
-				if translation.src == 'en':
-					continue
-				await channel.send(self.formatMessageToDiscord(translation.text + ' [en]'))
-		except:
-			s = traceback.format_exc()
-			print(s)
-			log(s)
-			await self.close()
-=======
 					await asyncio.sleep(0.05)
 					continue
 				messageData = self.messages.pop(0)
@@ -104,30 +74,11 @@
 	async def on_ready(self):
 		self.log(f'Logged in as {self.user}')
 		await self.listeningMessage()
->>>>>>> 3b1e2c9c
 
 	async def on_message(self, message):
 		if message.author == self.user or message.channel.id != self.config.channel:
 			return
 		if message.content.startswith(self.config.commandPrefix):
-<<<<<<< HEAD
-			await self.processCommand(message)
-			return
-		log(f"{message.channel}: {message.author}: {message.author.name}: {message.content}")
-		global chatClient
-		for line in message.content.splitlines():
-			chatClient.sendMessage(self.formatMessageToMinecraft(message.author.name, line))
-			await asyncio.sleep(0.1)
-
-	async def processCommand(self, message):
-		cmd = message.content.splitlines()[0][len(self.config.commandPrefix):]
-		if (cmd == 'ping'):
-			await message.channel.send('pong')
-
-	def addMessage(self, msg):
-		log('Adding message "' + msg + '" to Discord Bot')
-		self.messages.append(msg)
-=======
 			await super(DiscordBot, self).on_message(message)
 			return
 		self.log(f"{message.channel}: {message.author}: {message.author.name}: {message.content}")
@@ -160,7 +111,6 @@
 				self.messages.append(embed)
 				msg = ''
 				length = 0
->>>>>>> 3b1e2c9c
 
 	@staticmethod
 	def formatMessageToDiscord(msg):
@@ -224,19 +174,7 @@
 
 	def on_recieve_message(self, data):
 		global discordBot
-<<<<<<< HEAD
-		discordBot.addMessage(msg)
-		self.lastMessageReceivedTime = time.time()
-
-	def start(self):
-		self.lastMessageReceivedTime = time.time()
-		super(ChatClient, self).start(None)
-
-	def getLastMessageReceivedTime(self):
-		return self.lastMessageReceivedTime
-=======
 		discordBot.addChatMessage(data)
->>>>>>> 3b1e2c9c
 
 	def on_recieve_command(self, data):
 		result = data['result']
